package factory

import (
	"crypto"
	"crypto/rand"
	"crypto/x509"
	"crypto/x509/pkix"
	"encoding/pem"
	"fmt"
	"math"
	"math/big"
	"net"
	"strings"
	"time"

	"github.com/sirupsen/logrus"
)

const (
	CertificateBlockType = "CERTIFICATE"
)

func NewSelfSignedCACert(key crypto.Signer, cn string, org ...string) (*x509.Certificate, error) {
	now := time.Now()
	tmpl := x509.Certificate{
		BasicConstraintsValid: true,
		IsCA:                  true,
		KeyUsage:              x509.KeyUsageKeyEncipherment | x509.KeyUsageDigitalSignature | x509.KeyUsageCertSign,
		NotAfter:              now.Add(time.Hour * 24 * 365 * 10).UTC(),
		NotBefore:             now.UTC(),
		SerialNumber:          new(big.Int).SetInt64(0),
		Subject: pkix.Name{
			CommonName:   cn,
			Organization: org,
		},
	}

	certDERBytes, err := x509.CreateCertificate(rand.Reader, &tmpl, &tmpl, key.Public(), key)
	if err != nil {
		return nil, err
	}

	return x509.ParseCertificate(certDERBytes)
}

func NewSignedClientCert(signer crypto.Signer, caCert *x509.Certificate, caKey crypto.Signer, cn string) (*x509.Certificate, error) {
	serialNumber, err := rand.Int(rand.Reader, new(big.Int).SetInt64(math.MaxInt64))
	if err != nil {
		return nil, err
	}

	parent := x509.Certificate{
		ExtKeyUsage:  []x509.ExtKeyUsage{x509.ExtKeyUsageClientAuth},
		KeyUsage:     x509.KeyUsageKeyEncipherment | x509.KeyUsageDigitalSignature,
		NotAfter:     time.Now().Add(time.Hour * 24 * 365).UTC(),
		NotBefore:    caCert.NotBefore,
		SerialNumber: serialNumber,
		Subject: pkix.Name{
			CommonName: cn,
		},
	}

<<<<<<< HEAD
	parts := strings.Split(cn, ",o=")
	if len(parts) > 1 {
		parent.Subject.CommonName = parts[0]
		parent.Subject.Organization = parts[1:]
	}

=======
>>>>>>> fc8cf5f3
	cert, err := x509.CreateCertificate(rand.Reader, &parent, caCert, signer.Public(), caKey)
	if err != nil {
		return nil, err
	}

	return x509.ParseCertificate(cert)
}

func NewSignedCert(signer crypto.Signer, caCert *x509.Certificate, caKey crypto.Signer, cn string, orgs []string,
	domains []string, ips []net.IP) (*x509.Certificate, error) {

	serialNumber, err := rand.Int(rand.Reader, new(big.Int).SetInt64(math.MaxInt64))
	if err != nil {
		return nil, err
	}

	parent := x509.Certificate{
		DNSNames:     domains,
		ExtKeyUsage:  []x509.ExtKeyUsage{x509.ExtKeyUsageServerAuth},
		IPAddresses:  ips,
		KeyUsage:     x509.KeyUsageKeyEncipherment | x509.KeyUsageDigitalSignature,
		NotAfter:     time.Now().Add(time.Hour * 24 * 365).UTC(),
		NotBefore:    caCert.NotBefore,
		SerialNumber: serialNumber,
		Subject: pkix.Name{
			CommonName:   cn,
			Organization: orgs,
		},
	}

	cert, err := x509.CreateCertificate(rand.Reader, &parent, caCert, signer.Public(), caKey)
	if err != nil {
		return nil, err
	}

	parsedCert, err := x509.ParseCertificate(cert)
	if err == nil {
		logrus.Infof("certificate %s signed by %s: notBefore=%s notAfter=%s",
			parsedCert.Subject, caCert.Subject, parsedCert.NotBefore, parsedCert.NotAfter)
	}
	return parsedCert, err
}

func ParseCertPEM(pemCerts []byte) (*x509.Certificate, error) {
	var pemBlock *pem.Block
	for {
		pemBlock, pemCerts = pem.Decode(pemCerts)
		if pemBlock == nil {
			break
		}

		if pemBlock.Type == CertificateBlockType {
			return x509.ParseCertificate(pemBlock.Bytes)
		}
	}

	return nil, fmt.Errorf("pem does not include a valid x509 cert")
}<|MERGE_RESOLUTION|>--- conflicted
+++ resolved
@@ -60,15 +60,12 @@
 		},
 	}
 
-<<<<<<< HEAD
 	parts := strings.Split(cn, ",o=")
 	if len(parts) > 1 {
 		parent.Subject.CommonName = parts[0]
 		parent.Subject.Organization = parts[1:]
 	}
 
-=======
->>>>>>> fc8cf5f3
 	cert, err := x509.CreateCertificate(rand.Reader, &parent, caCert, signer.Public(), caKey)
 	if err != nil {
 		return nil, err
